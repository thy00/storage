package docker

import (
	"crypto/rand"
	"encoding/hex"
	"encoding/json"
	"fmt"
	"github.com/dotcloud/docker/archive"
	"github.com/dotcloud/docker/graphdriver"
	"github.com/dotcloud/docker/utils"
	"io"
	"io/ioutil"
	"os"
	"path"
	"strconv"
	"strings"
	"time"
)

type Image struct {
	ID              string    `json:"id"`
	Parent          string    `json:"parent,omitempty"`
	Comment         string    `json:"comment,omitempty"`
	Created         time.Time `json:"created"`
	Container       string    `json:"container,omitempty"`
	ContainerConfig Config    `json:"container_config,omitempty"`
	DockerVersion   string    `json:"docker_version,omitempty"`
	Author          string    `json:"author,omitempty"`
	Config          *Config   `json:"config,omitempty"`
	Architecture    string    `json:"architecture,omitempty"`
	graph           *Graph
	Size            int64
}

func LoadImage(root string) (*Image, error) {
	// Load the json data
	jsonData, err := ioutil.ReadFile(jsonPath(root))
	if err != nil {
		return nil, err
	}
	img := &Image{}

	if err := json.Unmarshal(jsonData, img); err != nil {
		return nil, err
	}
	if err := ValidateID(img.ID); err != nil {
		return nil, err
	}

	if buf, err := ioutil.ReadFile(path.Join(root, "layersize")); err != nil {
		if !os.IsNotExist(err) {
			return nil, err
		}
	} else {
		size, err := strconv.Atoi(string(buf))
		if err != nil {
			return nil, err
		}
		img.Size = int64(size)
	}

	return img, nil
}

func StoreImage(img *Image, jsonData []byte, layerData archive.Archive, root, layer string) error {
	// Store the layer
	var (
		size   int64
		err    error
		driver = img.graph.driver
	)
	if err := os.MkdirAll(layer, 0755); err != nil {
		return err
	}

	// If layerData is not nil, unpack it into the new layer
	if layerData != nil {
<<<<<<< HEAD
		start := time.Now().UTC()
		utils.Debugf("Start untar layer")
		if err := archive.Untar(layerData, layer); err != nil {
			return err
		}
		utils.Debugf("Untar time: %vs", time.Now().UTC().Sub(start).Seconds())
=======
		if differ, ok := driver.(graphdriver.Differ); ok {
			if err := differ.ApplyDiff(img.ID, layerData); err != nil {
				return err
			}

			if size, err = differ.DiffSize(img.ID); err != nil {
				return err
			}
		} else {
			start := time.Now()
			utils.Debugf("Start untar layer")
			if err := archive.ApplyLayer(layer, layerData); err != nil {
				return err
			}
			utils.Debugf("Untar time: %vs", time.Now().Sub(start).Seconds())

			if img.Parent == "" {
				if size, err = utils.TreeSize(layer); err != nil {
					return err
				}
			} else {
				parent, err := driver.Get(img.Parent)
				if err != nil {
					return err
				}
				changes, err := archive.ChangesDirs(layer, parent)
				if err != nil {
					return err
				}
				if size = archive.ChangesSize(layer, changes); err != nil {
					return err
				}
			}
		}
>>>>>>> 1d903da6
	}

	// If raw json is provided, then use it
	if jsonData != nil {
		return ioutil.WriteFile(jsonPath(root), jsonData, 0600)
	}
	// Otherwise, unmarshal the image
	if jsonData, err = json.Marshal(img); err != nil {
		return err
	}
	if err := ioutil.WriteFile(jsonPath(root), jsonData, 0600); err != nil {
		return err
	}

	img.Size = size
	if err := img.SaveSize(root); err != nil {
		return err
	}

	return nil
}

// SaveSize stores the current `size` value of `img` in the directory `root`.
func (img *Image) SaveSize(root string) error {
	if err := ioutil.WriteFile(path.Join(root, "layersize"), []byte(strconv.Itoa(int(img.Size))), 0600); err != nil {
		return fmt.Errorf("Error storing image size in %s/layersize: %s", root, err)
	}
	return nil
}

func jsonPath(root string) string {
	return path.Join(root, "json")
}

// TarLayer returns a tar archive of the image's filesystem layer.
func (img *Image) TarLayer() (archive.Archive, error) {
	if img.graph == nil {
		return nil, fmt.Errorf("Can't load storage driver for unregistered image %s", img.ID)
	}
	driver := img.graph.driver
	if differ, ok := driver.(graphdriver.Differ); ok {
		return differ.Diff(img.ID)
	}

	imgFs, err := driver.Get(img.ID)
	if err != nil {
		return nil, err
	}
	if img.Parent == "" {
		return archive.Tar(imgFs, archive.Uncompressed)
	} else {
		parentFs, err := driver.Get(img.Parent)
		if err != nil {
			return nil, err
		}
		changes, err := archive.ChangesDirs(imgFs, parentFs)
		if err != nil {
			return nil, err
		}
		return archive.ExportChanges(imgFs, changes)
	}
}

func ValidateID(id string) error {
	if id == "" {
		return fmt.Errorf("Image id can't be empty")
	}
	if strings.Contains(id, ":") {
		return fmt.Errorf("Invalid character in image id: ':'")
	}
	return nil
}

func GenerateID() string {
	id := make([]byte, 32)
	_, err := io.ReadFull(rand.Reader, id)
	if err != nil {
		panic(err) // This shouldn't happen
	}
	return hex.EncodeToString(id)
}

// Image includes convenience proxy functions to its graph
// These functions will return an error if the image is not registered
// (ie. if image.graph == nil)
func (img *Image) History() ([]*Image, error) {
	var parents []*Image
	if err := img.WalkHistory(
		func(img *Image) error {
			parents = append(parents, img)
			return nil
		},
	); err != nil {
		return nil, err
	}
	return parents, nil
}

func (img *Image) WalkHistory(handler func(*Image) error) (err error) {
	currentImg := img
	for currentImg != nil {
		if handler != nil {
			if err := handler(currentImg); err != nil {
				return err
			}
		}
		currentImg, err = currentImg.GetParent()
		if err != nil {
			return fmt.Errorf("Error while getting parent image: %v", err)
		}
	}
	return nil
}

func (img *Image) GetParent() (*Image, error) {
	if img.Parent == "" {
		return nil, nil
	}
	if img.graph == nil {
		return nil, fmt.Errorf("Can't lookup parent of unregistered image")
	}
	return img.graph.Get(img.Parent)
}

func (img *Image) root() (string, error) {
	if img.graph == nil {
		return "", fmt.Errorf("Can't lookup root of unregistered image")
	}
	return img.graph.imageRoot(img.ID), nil
}

func (img *Image) getParentsSize(size int64) int64 {
	parentImage, err := img.GetParent()
	if err != nil || parentImage == nil {
		return size
	}
	size += parentImage.Size
	return parentImage.getParentsSize(size)
}

// Depth returns the number of parents for a
// current image
func (img *Image) Depth() (int, error) {
	var (
		count  = 0
		parent = img
		err    error
	)

	for parent != nil {
		count++
		parent, err = parent.GetParent()
		if err != nil {
			return -1, err
		}
	}
	return count, nil
}

// Build an Image object from raw json data
func NewImgJSON(src []byte) (*Image, error) {
	ret := &Image{}

	utils.Debugf("Json string: {%s}", src)
	// FIXME: Is there a cleaner way to "purify" the input json?
	if err := json.Unmarshal(src, ret); err != nil {
		return nil, err
	}
	return ret, nil
}<|MERGE_RESOLUTION|>--- conflicted
+++ resolved
@@ -75,14 +75,6 @@
 
 	// If layerData is not nil, unpack it into the new layer
 	if layerData != nil {
-<<<<<<< HEAD
-		start := time.Now().UTC()
-		utils.Debugf("Start untar layer")
-		if err := archive.Untar(layerData, layer); err != nil {
-			return err
-		}
-		utils.Debugf("Untar time: %vs", time.Now().UTC().Sub(start).Seconds())
-=======
 		if differ, ok := driver.(graphdriver.Differ); ok {
 			if err := differ.ApplyDiff(img.ID, layerData); err != nil {
 				return err
@@ -92,12 +84,12 @@
 				return err
 			}
 		} else {
-			start := time.Now()
+			start := time.Now().UTC()
 			utils.Debugf("Start untar layer")
 			if err := archive.ApplyLayer(layer, layerData); err != nil {
 				return err
 			}
-			utils.Debugf("Untar time: %vs", time.Now().Sub(start).Seconds())
+			utils.Debugf("Untar time: %vs", time.Now().UTC().Sub(start).Seconds())
 
 			if img.Parent == "" {
 				if size, err = utils.TreeSize(layer); err != nil {
@@ -117,7 +109,6 @@
 				}
 			}
 		}
->>>>>>> 1d903da6
 	}
 
 	// If raw json is provided, then use it
